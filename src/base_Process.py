from base_Job import JobStore
from base_Processor import ProcessorResource


class Process:
    """
    Base manufacturing process class for SimPy simulation

    Attributes:
        name_process (str): Process identifier
        env (simpy.Environment): Simulation environment
        logger (Logger): Event logger
        list_processors (list): List of processors (Machines, Workers)
        job_store (JobStore): Job queue management
        processor_resources (dict): Processor resources (Machine, Worker)
        completed_jobs (list): List of completed jobs
        next_process (Process): Next process in the flow
        resource_trigger (simpy.Event): Resource trigger event
        job_added_trigger (simpy.Event): Job added trigger event
        process (simpy.Process): Main process execution
    """

    def __init__(self, name_process, env, logger=None):
        self.name_process = name_process
        self.env = env
        self.logger = logger
        self.list_processors = []  # Processor list

        # Implement queue with JobStore (Inherits SimPy Store)
        self.job_store = JobStore(env, f"{name_process}_JobStore")

        # Processor resource management
        self.processor_resources = {}  # {processor_id: ProcessorResource}

        # Track completed jobs
        self.completed_jobs = []

        # Next process
        self.next_process = None

        # Add new events
        self.resource_trigger = env.event()
        self.job_added_trigger = env.event()

        # Start simulation process
        self.process = env.process(self.run())

        # if self.logger:
        #     self.logger.log_event(
        #         "Process", f"Process {self.name_process} created")

    def connect_to_next_process(self, next_process):
        """Connect directly to next process. Used for process initialization."""
        self.next_process = next_process
        # if self.logger:
        #     self.logger.log_event(
        #         "Process", f"Process {self.name_process} connected to {next_process.name_process}")

        #  validation
        # print(f"Process {self.name_process} connected to {next_process.name_process}")

    def register_processor(self, processor):
        """Register processor (Machine or Worker). Used for process initialization."""
        # Add to processor list
        self.list_processors.append(processor)

        # Create ProcessorResource (integrated resource management)
        processor_resource = ProcessorResource(self.env, processor)

        # Determine id based on processor type
        if processor.type_processor == "Machine":
            processor_id = f"Machine_{processor.id_machine}"
        else:  # Worker
            processor_id = f"Worker_{processor.id_worker}"

        # Store resource
        self.processor_resources[processor_id] = processor_resource

        # if self.logger:
        #     self.logger.log_event(
        #         "Resource", f"Registered {processor.type_processor} {processor_name} to process {self.name_process}")
        
        # validation
        #if processor_resource.processor_type == "Machine":
        #   print("Resource", f"Registered {processor_resource.name} | Capacity {processor_resource.capacity} | Processing time {processor_resource.processing_time} | to process {self.name_process}")
        #else:
        #   print("Resource", f"Registered {processor_resource.name} | Processing time {processor_resource.processing_time} |to process {self.name_process}")
    
    def add_to_queue(self, job):
        """Add job to queue"""
        job.time_waiting_start = self.env.now
        job.workstation["Process"] = self.name_process

        # Add job to JobStore
        self.job_store.put(job)

        # Trigger job added event
        self.job_added_trigger.succeed()
        # Create new trigger immediately
        self.job_added_trigger = self.env.event()

        if self.logger:
            self.logger.log_event(
                "Queue", f"Added job {job.id_job} to {self.name_process} queue. Queue length: {self.job_store.size}")

    def run(self):
        """Event-based process execution"""
        # print(f"[DEBUG] {self.name_process}: run started")

        # Initial check (important!): Check if queue already has jobs at start
        if not self.job_store.is_empty:
            # print(
            #     f"[DEBUG] {self.name_process}: jobs in initial queue, attempting resource allocation")
            yield self.env.process(self.seize_resources())

        while True:
            # print(f"[DEBUG] {self.name_process}: waiting for events")
            # Wait for events: until job is added or resource is released
            yield self.job_added_trigger | self.resource_trigger
            # print(
            #     f"[DEBUG] {self.name_process}: event triggered! time={self.env.now}")

            # If there are jobs in queue, attempt to allocate resources
            if not self.job_store.is_empty:
                yield self.env.process(self.seize_resources())

    def seize_resources(self):
        """
        Allocate available resources (machines or workers) to jobs in queue
        """
        #print(
        #   f"[DEBUG] {self.name_process}: seize_resources called, time={self.env.now}")

        # Find available processors
        available_processors = [
            res for res in self.processor_resources.values() if res.is_available]

        #print(
        #   f"[DEBUG] {self.name_process}: available processors={len(available_processors)}")
        # Debug: Print status of each resource
        #for res_id, res in self.processor_resources.items():
        #    print(
        #        f"[DEBUG] Processor {res_id}: is_available={res.is_available}, capacity={res.capacity}")

        # If queue is empty or no available processors, stop
        if self.job_store.is_empty or not available_processors:
            # print(
            #     f"[DEBUG] {self.name_process}: job allocation stopped - queue empty={self.job_store.is_empty}, no processors={not available_processors}")
            return

        # List of jobs assigned to each processor
        processor_assignments = []

        # Try processing with all processors
        for processor_resource in available_processors:
            # print(
            #     f"[DEBUG] {self.name_process}: attempting to process with {processor_resource.name}")
            # Determine number of jobs to assign (up to capacity)
            remaining_capacity = processor_resource.capacity - processor_resource.count
            jobs_to_assign = []

            # Assign jobs
            try:
                for i in range(min(remaining_capacity, self.job_store.size)):
                    if not self.job_store.is_empty:
<<<<<<< HEAD
                        print(
                            f"[DEBUG] {self.name_process}: attempting to get capacity {i+1}")
                        job = yield self.job_store.get()
                        print(
                            f"[DEBUG] {self.name_process}: retrieved job {job.id_job}")
=======
                        # print(
                        #    f"[DEBUG] {self.name_process}: attempting to get job {i+1}")
                        job = yield self.job_store.get()
                        # print(
                        #    f"[DEBUG] {self.name_process}: retrieved job {job.id_job}")
>>>>>>> 730ceaee
                        jobs_to_assign.append(job)
            except Exception as e:
                # Continue if unable to get job from JobStore
                print(f"[ERROR] {self.name_process}: failed to get job: {e}")

            # Assign jobs to processor
            if jobs_to_assign:
                processor_assignments.append(
                    (processor_resource, jobs_to_assign))
                # yield self.env.process(self.delay_resources(processor_resource, jobs_to_assign))

        # Process jobs with assigned processors in parallel
        for processor_resource, jobs in processor_assignments:
            self.env.process(self.delay_resources(processor_resource, jobs))

    def delay_resources(self, processor_resource, jobs):
        """
        Process jobs with processor (integrated for Machine, Worker)
        Takes processing time into account 

        Args:
            processor_resource (ProcessorResource): Processor resource (Machine, Worker)
            jobs (list): List of jobs to process        
        """
        # Record time and register resources for all jobs
        for job in jobs:
            job.time_waiting_end = self.env.now

            # Register job with processor
            processor_resource.start_job(job)

            if self.logger:
               self.logger.log_event(
                   "Processing", f"Assigning job {job.id_job} to {processor_resource.name}")

            # Record job start time
            job.time_processing_start = self.env.now

            # Record job processing history
            process_step = self.create_process_step(job, processor_resource)
            if not hasattr(job, 'processing_history'):
                job.processing_history = []
            job.processing_history.append(process_step)

        # Request processor resource
        request = processor_resource.request()
        yield request

        # Calculate and wait for processing time
        processing_time = processor_resource.processing_time
        yield self.env.timeout(processing_time)

        # Special processing (if needed)
        if hasattr(self, 'apply_special_processing'):
            self.apply_special_processing(processor_resource.processor, jobs)

        # Process job completion
        for job in jobs:
            job.time_processing_end = self.env.now

            # Update job history
            for step in job.processing_history:
                if step['process'] == self.name_process and step['end_time'] is None:
                    step['end_time'] = self.env.now
                    step['duration'] = self.env.now - step['start_time']

            # Track completed jobs
            self.completed_jobs.append(job)

            # Log record
            if self.logger:
               self.logger.log_event(
                   "Processing", f"Completed processing job {job.id_job} on {processor_resource.name}")

            # Send job to next process
            self.send_job_to_next(job)

        # Release resources
        self.release_resources(processor_resource, request)

    def release_resources(self, processor_resource, request):
        """
        Release processor resources and process job completion

        Args:
            processor_resource (ProcessorResource): Processor resource (Machine, Worker)
            request (simpy.Request): Resource request 

        """
        # Release processor resource
        processor_resource.release(request)
        processor_resource.finish_jobs()

        # Trigger resource release event (for event-based approach)
        if hasattr(self, 'resource_trigger'):
            self.resource_trigger.succeed()
            # Create new trigger immediately
            self.resource_trigger = self.env.event()

        if self.logger:
            self.logger.log_event(
                "Resource", f"Released {processor_resource.name} in {self.name_process}")

    def create_process_step(self, job, processor_resource):
        """Create process step for job history"""
        return {
            'process': self.name_process,
            'resource_type': processor_resource.processor_type,
            'resource_id': processor_resource.id,
            'resource_name': processor_resource.name,
            'start_time': job.time_processing_start,
            'end_time': None,
            'duration': None
        }

    def send_job_to_next(self, job):
        """Send job to next process"""
        if self.next_process:
            if self.logger:
                self.logger.log_event(
                    "Process Flow", f"Moving job {job.id_job} from {self.name_process} to {self.next_process.name_process}")
            # Add job to next process queue
            self.next_process.add_to_queue(job)
            return True
        else:
            # Final process or no next process set
            if self.logger:
                self.logger.log_event(
                    "Process Flow", f"Job {job.id_job} completed at {self.name_process} (final process)")
            return False<|MERGE_RESOLUTION|>--- conflicted
+++ resolved
@@ -163,19 +163,11 @@
             try:
                 for i in range(min(remaining_capacity, self.job_store.size)):
                     if not self.job_store.is_empty:
-<<<<<<< HEAD
-                        print(
-                            f"[DEBUG] {self.name_process}: attempting to get capacity {i+1}")
-                        job = yield self.job_store.get()
-                        print(
-                            f"[DEBUG] {self.name_process}: retrieved job {job.id_job}")
-=======
                         # print(
-                        #    f"[DEBUG] {self.name_process}: attempting to get job {i+1}")
+                        #     f"[DEBUG] {self.name_process}: attempting to get job {i+1}")
                         job = yield self.job_store.get()
                         # print(
-                        #    f"[DEBUG] {self.name_process}: retrieved job {job.id_job}")
->>>>>>> 730ceaee
+                        #     f"[DEBUG] {self.name_process}: retrieved job {job.id_job}")
                         jobs_to_assign.append(job)
             except Exception as e:
                 # Continue if unable to get job from JobStore
