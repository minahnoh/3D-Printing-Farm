--- conflicted
+++ resolved
@@ -60,18 +60,7 @@
         items = []
         for _ in range(num_items):
             item_id = self._get_next_item_id()
-            item = Item(id_order, id_patient, item_id)
-<<<<<<< HEAD
-            items.append(item)
-
-            # # Debugging
-            # print(f"[DEBUG] Order {id_order} - Patient {id_patient}: Created Item {item_id} with type: {item.type_item}")
-
-=======
             items.append(Item(id_order, id_patient, item_id))
-        # # Debugging
-        #  print(f"[DEBUG] Order {id_order} - Patient {id_patient}: Created Item {item_id} with type: {item.type_item}")
->>>>>>> 730ceaee
         return items
 
     def _get_next_item_id(self):
@@ -126,26 +115,7 @@
         patients = []
         for _ in range(num_patients):
             patient_id = self._get_next_patient_id()
-<<<<<<< HEAD
-            
-            patient = Patient(id_order, patient_id)
-            patients.append(patient)
-
-            ## Debugging: Print patient and item details
-            # print(f"[Debug] Order {id_order}: Created Patient {patient_id} with items:")
-            # for item in patient.list_items:
-            #    print(f"    Item ID: {item.id_item} (Type: {item.type_item})")
-
-=======
-            patient = Patient(id_order, patient_id)
             patients.append(Patient(id_order, patient_id))
-            
-            ## Debugging: Print patient and item details
-            # print(f"[Debug] Order {id_order}: Created Patient {patient_id} with items:")
-            # for item in patient.list_items:
-            #   print(f"Item ID: {item.id_item} (Type: {item.type_item})")
-        
->>>>>>> 730ceaee
         return patients
 
     def _get_next_patient_id(self):
@@ -201,24 +171,7 @@
             # # Log order creation
             #  self.logger.log_event(
             #     "Order", f"Created Order {order.id_order} (Patients: {order.num_patients}, Total items: {sum(len(patient.list_items) for patient in order.list_patients)})")
-<<<<<<< HEAD
-            
-            # # Debugging
-            # patient_details_str = "\n".join(
-            #    f"    Patient ID: {patient.id_patient}\n" +
-            #    "\n".join(f"        Item ID: {item.id_item}" for item in patient.list_items) for patient in order.list_patients)
-            # print(f"check: Order {order.id_order} consists of patients and their items:\n{patient_details_str}")
-            
-=======
-
-            # # Debugging
-            # patient_details_str = "\n".join(
-            #   f"Patient ID: {patient.id_patient}\n" +
-            #   "\n".join(f"Item ID: {item.id_item}" for item in patient.list_items) for patient in order.list_patients)
-            # print(f"check: Order {order.id_order} consists of patients and their items:\n{patient_details_str}")
-            
-
->>>>>>> 730ceaee
+
             # Send the order
             self.send_order(order)
 
@@ -252,24 +205,5 @@
     def receive_order(self, order):
         """Receive order and log it"""
         self.received_orders.append(order)
-<<<<<<< HEAD
-        
-        # # Debugging
-        # patient_details_str = "\n".join(
-        #   f"    Patient ID: {patient.id_patient}\n" +
-        #   "\n".join(f"        Item ID: {item.id_item}" for item in patient.list_items) for patient in order.list_patients)
-        # print(f"[Debug] Order {order.id_order} consists of patients and their items:\n{patient_details_str}")
-
-        # self.logger.log_event(
-        #   "Order", f"OrderReceiver recevied Order {order.id_order} (Patients: {order.num_patients}, Total items: {sum(len(patient.list_items) for patient in order.list_patients)})")
-=======
-
-        # # Debugging
-        patient_details_str = "\n".join(
-            f"    Patient ID: {patient.id_patient}\n" +
-            "\n".join(f"        Item ID: {item.id_item}" for item in patient.list_items) for patient in order.list_patients)
-         # print(f"[Debug] Order {order.id_order} consists of patients and their items:\n{patient_details_str}")
-        
         self.logger.log_event(
-            "Order", f"OrderReceiver recevied Order {order.id_order} (Patients: {order.num_patients}, Total items: {sum(len(patient.list_items) for patient in order.list_patients)})")
->>>>>>> 730ceaee
+            "Order", f"OrderReceiver recevied Order {order.id_order} (Patients: {order.num_patients}, Total items: {sum(len(patient.list_items) for patient in order.list_patients)})")